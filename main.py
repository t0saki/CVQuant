--- conflicted
+++ resolved
@@ -26,11 +26,7 @@
     
     # Model configuration
     parser.add_argument('--model', type=str, default='resnet18_quantizable',
-<<<<<<< HEAD
-                       choices=['resnet18', 'resnet50', 'resnet18_quantizable', 'resnet50_quantizable', 'mobilenet_v3_small', 'resnet18_low_rank', 'resnet50_low_rank'],
-=======
-                       choices=['resnet18', 'resnet50', 'resnet18_quantizable', 'resnet50_quantizable', 'mobilenet_v2', 'mobilenet_v3_large', 'mobilenet_v3_small', 'mobilenet_v3_large_quantizable', 'mobilenet_v3_small_quantizable', 'mobilenet_v4_conv_small', 'mobilenet_v4_conv_medium', 'mobilenet_v4_conv_large'],
->>>>>>> 9027bb17
+                       choices=['resnet18', 'resnet50', 'resnet18_quantizable', 'resnet50_quantizable', 'resnet18_low_rank', 'resnet50_low_rank', 'mobilenet_v2', 'mobilenet_v3_large', 'mobilenet_v3_small', 'mobilenet_v3_large_quantizable', 'mobilenet_v3_small_quantizable', 'mobilenet_v4_conv_small', 'mobilenet_v4_conv_medium', 'mobilenet_v4_conv_large'],
                        help='Model to use for quantization experiments')
     
     # Dataset configuration
